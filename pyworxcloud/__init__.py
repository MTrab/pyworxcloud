--- conflicted
+++ resolved
@@ -30,12 +30,8 @@
     Statistic,
     Weekdays,
 )
-<<<<<<< HEAD
-from .utils.schedules import TYPE_TO_STRING, ScheduleInfo
-=======
 from .utils.mqtt import PUBLISH_CALLS_LIMIT, PUBLISH_LIMIT_PERIOD
 from .utils.schedules import TYPE_TO_STRING
->>>>>>> def44032
 
 if sys.version_info < (3, 9, 0):
     sys.exit("The pyWorxcloud module requires Python 3.9.0 or later")
