--- conflicted
+++ resolved
@@ -15,31 +15,18 @@
 
 from .api import LandroidCloudAPI
 from .clouds import CloudType
-<<<<<<< HEAD
 from .day_map import DAY_MAP
 from .events import EventHandler, LandroidEvent
 from .exceptions import (
     AuthorizationError,
     MQTTException,
 )
-=======
-from .const import UNWANTED_ATTRIBS
-from .day_map import DAY_MAP
-from .events import EventHandler, LandroidEvent
-from .exceptions import AuthorizationError, MQTTException
->>>>>>> 71069783
 from .helpers import convert_to_time, get_logger
 from .utils import (
     MQTT,
     Battery,
-<<<<<<< HEAD
     DeviceHandler,
     DeviceCapability,
-=======
-    Blades,
-    DeviceCapability,
-    DeviceHandler,
->>>>>>> 71069783
     Location,
     Orientation,
     ScheduleType,
@@ -48,13 +35,8 @@
 )
 from .utils.schedules import TYPE_TO_STRING
 
-<<<<<<< HEAD
 if sys.version_info < (3, 9, 0):
     sys.exit("The pyWorxcloud module requires Python 3.9.0 or later")
-=======
-if sys.version_info < (3, 10, 0):
-    sys.exit("The pyWorxcloud module requires Python 3.10.0 or later")
->>>>>>> 71069783
 
 
 class WorxCloud(dict):
@@ -162,22 +144,9 @@
         self._save_zones = None
         self._verify_ssl = verify_ssl
         self._events = EventHandler()
-<<<<<<< HEAD
 
         # Dict of devices, identified by name
         self.devices = {}
-=======
-
-        # Dict of devices, identified by name
-        self.devices = {}
-
-        self.mqtt = None
-
-    def __enter__(self):
-        """Default actions using with statement."""
-        if isinstance(self._dev_id, type(None)):
-            self._dev_id = 0
->>>>>>> 71069783
 
         self.mqtt = None
 
@@ -209,13 +178,9 @@
 
         return True
 
-<<<<<<< HEAD
-    def update_attribute(self, device: str, attr: str, key: str, value: Any) -> None:
-=======
     def update_attribute(
         self, device: str, attr: str | None, key: str, value: Any
     ) -> None:
->>>>>>> 71069783
         """Used as callback to update value."""
         chattr = self.devices[device]
         if not isinstance(attr, type(None)):
@@ -249,10 +214,6 @@
 
     def connect(
         self,
-<<<<<<< HEAD
-=======
-        device: str | None = None,
->>>>>>> 71069783
         verify_ssl: bool = True,
         pahologger: bool = False,
     ) -> bool:
@@ -265,7 +226,6 @@
         Returns:
             bool: True if connection was successful, otherwise False.
         """
-<<<<<<< HEAD
         self._fetch()
 
         # setup MQTT handler
@@ -298,57 +258,6 @@
 
         self.mqtt.loop_start()
 
-=======
-        if not isinstance(device, type(None)):
-            self.__device = device
-
-        self._fetch()
-
-        # setup MQTT handler
-        self.mqtt = MQTT(
-            self.devices,
-            self._worx_mqtt_client_id,
-            protocol=mqtt.MQTTv311,
-        )
-
-        self.mqtt.endpoint = self._endpoint
-        self.mqtt.reconnect_delay_set(60, 300)
-
-        self.mqtt.on_message = self._forward_on_message
-        self.mqtt.on_connect = self._on_connect
-        self.mqtt.on_disconnect = self._on_disconnect
-
-        if pahologger:
-            mqttlog = self._log.getChild("PahoMQTT")
-            self.mqtt.on_log = self._on_log
-            self.mqtt.enable_logger(mqttlog)
-            self.mqtt.logger = True
-
-        with self._get_cert() as cert:
-            self.mqtt.tls_set(certfile=cert)
-
-        if not verify_ssl:
-            self.mqtt.tls_insecure_set(True)
-
-        self.mqtt.connect(self.mqtt.endpoint, port=8883, keepalive=600)
-
-        self.mqtt.loop_start()
-
-        # self.mqttdata["messages"]["raw"].update(
-        #     {
-        #         "in": self.raw_messages_in,
-        #         "out": self.raw_messages_out,
-        #     }
-        # )
-        # self.mqttdata["messages"]["filtered"].update(
-        #     {
-        #         "in": self.messages_in,
-        #         "out": self.messages_out,
-        #     }
-        # )
-        # self.mqttdata["registered"] = self.mqtt_registered
-
->>>>>>> 71069783
         # Convert time strings to objects.
         for name, device in self.devices.items():
             convert_to_time(
@@ -390,19 +299,11 @@
 
     def _forward_on_message(
         self,
-<<<<<<< HEAD
         client: mqtt.Client | None,
         userdata: Any | None,
         message: Any | None,
         properties: Any | None = None,  # pylint: disable=unused-argument
     ) -> None:
-=======
-        client,
-        userdata,
-        message,
-        properties=None,  # pylint: disable=unused-argument
-    ):
->>>>>>> 71069783
         """MQTT callback method definition."""
         logger = self._log.getChild("mqtt.message_received")
         topic = message.topic
@@ -455,15 +356,9 @@
             device.rssi = data["dat"]["rsi"]
             device.status.update(data["dat"]["ls"])
             device.error.update(data["dat"]["le"])
-<<<<<<< HEAD
 
             device.zone.index = data["dat"]["lz"]
 
-=======
-
-            device.zone.index = data["dat"]["lz"]
-
->>>>>>> 71069783
             device.locked = bool(data["dat"]["lk"])
 
             # Get battery info if available
@@ -516,15 +411,9 @@
                     device.capabilities.add(DeviceCapability.ONE_TIME_SCHEDULE)
                 if "distm" in data["cfg"]["sc"]:
                     device.capabilities.add(DeviceCapability.PARTY_MODE)
-<<<<<<< HEAD
 
                 device.partymode_enabled = bool(str(data["cfg"]["sc"]["m"]) == "2")
 
-=======
-
-                device.partymode_enabled = bool(str(data["cfg"]["sc"]["m"]) == "2")
-
->>>>>>> 71069783
                 device.schedules["active"] = bool(str(data["cfg"]["sc"]["m"]) == "1")
                 device.schedules["time_extension"] = data["cfg"]["sc"]["p"]
 
@@ -627,7 +516,6 @@
         device.is_decoded = True
         logger.debug("Data for %s was decoded", device.name)
 
-<<<<<<< HEAD
     def _on_log(
         self,
         client: mqtt.Client | None,
@@ -635,16 +523,12 @@
         level: Any | None,
         buf: Any | None,
     ) -> None:
-=======
-    def _on_log(self, client, userdata, level, buf):
->>>>>>> 71069783
         """Capture MQTT log messages."""
         logger = self._log.getChild("mqtt.log")
         logger.debug("MQTT log message received: %s", buf)
 
     def _on_connect(
         self,
-<<<<<<< HEAD
         client: mqtt.Client | None,
         userdata: Any | None,
         flags: Any | None,
@@ -695,58 +579,6 @@
         properties: Any | None = None,  # pylint: disable=unused-argument,invalid-name
     ) -> None:
         """MQTT callback method."""
-=======
-        client: mqtt.Client,
-        userdata,
-        flags,
-        rc,
-        properties=None,  # pylint: disable=unused-argument,invalid-name
-    ):
-        """MQTT callback method."""
-        logger = self._log.getChild("mqtt.connected")
-        logger.debug(connack_string(rc))
-        if rc == 0:
-            for name, topics in self.mqtt.topics.items():
-                topic = topics["out"]
-                logger.debug(
-                    "MQTT for %s connected, subscribing to topic '%s'", name, topic
-                )
-                client.subscribe(topic)
-
-            for name, device in self.devices.items():
-                device.mqtt = self.mqtt
-                if isinstance(device.raw_data, type(None)):
-                    logger.debug(
-                        "MQTT chached data not found for %s - requesting now", name
-                    )
-
-                    mqp = device.mqtt.send(name, force=True)
-                    if isinstance(mqp, type(None)):
-                        raise MQTTException("Couldn't send request to MQTT server.")
-
-                    while not mqp.is_published:
-                        pass
-                        # time.sleep(0.1)
-
-            logger.debug("Setting MQTT connected flag TRUE")
-            self.mqtt.connected = True
-            self._events.call(LandroidEvent.MQTT_CONNECTION, state=self.mqtt.connected)
-        else:
-            logger.debug("Setting MQTT connected flag FALSE")
-            self.mqtt.connected = False
-            self._events.call(LandroidEvent.MQTT_CONNECTION, state=self.mqtt.connected)
-
-            raise MQTTException(connack_string(rc))
-
-    def _on_disconnect(
-        self,
-        client,
-        userdata,
-        rc,
-        properties=None,  # pylint: disable=unused-argument,invalid-name
-    ):
-        """MQTT callback method."""
->>>>>>> 71069783
         logger = self._log.getChild("mqtt.disconnected")
         if rc > 0:
             if rc == 7:
@@ -778,17 +610,10 @@
             if self.__device:
                 if product["name"] != self.__device:
                     continue
-<<<<<<< HEAD
 
             device = DeviceHandler(self._api, product)
             self.devices.update({product["name"]: device})
 
-=======
-
-            device = DeviceHandler(self._api, product)
-            self.devices.update({product["name"]: device})
-
->>>>>>> 71069783
             # device["accessories"] = None
             # for attr, val in product.items():
             # if attr == "accessories":
