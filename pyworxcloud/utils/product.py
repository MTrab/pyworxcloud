"""Handler for the physical device information."""
from __future__ import annotations

from enum import IntEnum
from typing import Any

from .landroid_class import LDict


class SetupLocation(LDict):
    """Handling setup location."""

    def __init__(self, latitude: float = 0.0, longitude: float = 0.0) -> None:
        """Initialize setup location object."""
        super().__init__()

        self["latitude"] = latitude
        self["longitude"] = longitude


class WarrantyInfo(LDict):
    """Handling warranty information."""


class InfoType(IntEnum):
    MOWER = 0
    BOARD = 1


class ProductInfo(LDict):
    """Handling mainboard information."""

    def __init__(
        self,
        info_type: InfoType,
<<<<<<< HEAD
        api: Any = None,
        product_id: int = None,
    ):
=======
        api: Any | None = None,
        product_id: int | None = None,
    ) -> dict:
>>>>>>> 093c25b2
        """Initialize mower infor object."""
        super().__init__()

        if product_id and api:
            self.get_information_from_id(info_type, api, product_id)

    def get_information_from_id(
        self, info_type: InfoType, api: Any, product_id: int
    ) -> None:
        """Get the device information based on ID."""

        api_prod = None
        if info_type == InfoType.MOWER:
            api_prod = api.get_product_info(product_id)
        elif info_type == InfoType.BOARD:
            api_prod = api.get_board(product_id)

        for attr, val in api_prod.items():
            setattr(self, str(attr), val)

    # def __iter__(self) -> Iterator[dict[str, Any]]:
    #     for key, val in self.items():
    #         if key.startswith("_"):
    #             continue

    #         yield (key, val)

    # def __dict__(self) -> dict[str, Any]:
    #     attrs = {}
    #     for key, val in self.items():
    #         if key.startswith("_"):
    #             continue
    #         attrs.update({key:val})
    #         # yield (key, val)
    #     return attrs<|MERGE_RESOLUTION|>--- conflicted
+++ resolved
@@ -33,15 +33,9 @@
     def __init__(
         self,
         info_type: InfoType,
-<<<<<<< HEAD
-        api: Any = None,
-        product_id: int = None,
-    ):
-=======
         api: Any | None = None,
         product_id: int | None = None,
     ) -> dict:
->>>>>>> 093c25b2
         """Initialize mower infor object."""
         super().__init__()
 
