--- conflicted
+++ resolved
@@ -44,13 +44,9 @@
 class MQTTTopics(LDict):
     """Topics class."""
 
-<<<<<<< HEAD
-    def __init__(self, topic_in: str = None, topic_out: str = None):
-=======
     def __init__(
         self, topic_in: str | None = None, topic_out: str | None = None
     ) -> dict:
->>>>>>> 093c25b2
         super().__init__()
 
         self["in"] = topic_in
